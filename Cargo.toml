--- conflicted
+++ resolved
@@ -1,7 +1,3 @@
 [workspace]
-<<<<<<< HEAD
-members = ["crates/*", "tests/*"]
-=======
 members = ["crates/*", "e2e_tests"]
-resolver = "2"
->>>>>>> 20dabb05
+resolver = "2"